--- conflicted
+++ resolved
@@ -7,11 +7,7 @@
 import json
 import logging
 from pathlib import Path
-<<<<<<< HEAD
-from typing import Any, Callable, ClassVar, Optional
-=======
-from typing import Any, Callable, ClassVar, Iterable
->>>>>>> 3aa1c724
+from typing import Any, Callable, ClassVar, Optional, Iterable
 
 import numpy as np
 import pandas as pd
@@ -357,7 +353,11 @@
             ppc = category.get_category_without_person()
             return self.statistics.get(ppc, None)
         if ignore_country:
-            matchings = [v for k, v in self.statistics.items() if k.to_base_category() == category.to_base_category()]
+            matchings = [
+                v
+                for k, v in self.statistics.items()
+                if k.to_base_category() == category.to_base_category()
+            ]
             assert len(matchings) == 1
             return matchings[0]
         return None
@@ -390,9 +390,9 @@
 
         :param size_ranges: defines the size ranges to apply (e.g., [20, 50])
         """
-        assert size_ranges == sorted(
-            size_ranges
-        ), "Unclear parameter: size_ranges must be sorted"
+        assert size_ranges == sorted(size_ranges), (
+            "Unclear parameter: size_ranges must be sorted"
+        )
         hidden = 0
         for stat in self.statistics.values():
             old_size = stat.category_size
@@ -481,9 +481,9 @@
         # not be loaded anymore
         data_reset = data.reset_index()
         cols = list(data_reset.columns)
-        assert (
-            attribute_for_pivot in cols
-        ), f"Invalid attribute for pivot: {attribute_for_pivot}"
+        assert attribute_for_pivot in cols, (
+            f"Invalid attribute for pivot: {attribute_for_pivot}"
+        )
         cols.remove(attribute_for_pivot)
         cols.remove(colname)
         transformed = data_reset.pivot(
@@ -570,7 +570,9 @@
         )
 
     @staticmethod
-    def load_category_info_dataframe(path: Path, country: Optional[str] = None) -> dict[ProfileCategory, int]:
+    def load_category_info_dataframe(
+        path: Path, country: Optional[str] = None
+    ) -> dict[ProfileCategory, int]:
         """
         Loads a DataFrame from csv which contains one value per profile category.
         The value can e.g. be a size or a weight. Returns a dict for easy access.
@@ -631,9 +633,15 @@
         prob_path = base_path / ValidationStatistics.PROBABILITY_PROFILE_DIR
         freq_path = base_path / ValidationStatistics.FREQUENCY_DIR
         dur_path = base_path / ValidationStatistics.DURATION_DIR
-        prob_data = ValidationSet.load_validation_data_subdir(prob_path, f"prob_{country}" if country else "")
-        freq_data = ValidationSet.load_validation_data_subdir(freq_path, f"freq_{country}" if country else "")
-        dur_data = ValidationSet.load_validation_data_subdir(dur_path, f"dur_{country}" if country else "", True)
+        prob_data = ValidationSet.load_validation_data_subdir(
+            prob_path, f"prob_{country}" if country else ""
+        )
+        freq_data = ValidationSet.load_validation_data_subdir(
+            freq_path, f"freq_{country}" if country else ""
+        )
+        dur_data = ValidationSet.load_validation_data_subdir(
+            dur_path, f"dur_{country}" if country else "", True
+        )
 
         # load further info (size, weight) from single csv files
         sizes_path = (
@@ -644,8 +652,12 @@
             / ValidationSet.CATEGORIES_DIR
             / ValidationSet.CATEGORY_WEIGHTS_FILE
         )
-        category_sizes = ValidationSet.load_category_info_dataframe(sizes_path, country=country)
-        category_weights = ValidationSet.load_category_info_dataframe(weights_path, country=country)
+        category_sizes = ValidationSet.load_category_info_dataframe(
+            sizes_path, country=country
+        )
+        category_weights = ValidationSet.load_category_info_dataframe(
+            weights_path, country=country
+        )
 
         assert (
             prob_data.keys()
